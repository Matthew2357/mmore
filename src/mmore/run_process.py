import argparse
import logging
import os
import time
from dataclasses import dataclass

import click
import torch

PROCESS_EMOJI = "🚀"
logger = logging.getLogger(__name__)
logging.basicConfig(
    format=f"[Process {PROCESS_EMOJI} -- %(asctime)s] %(message)s",
    level=logging.INFO,
    datefmt="%Y-%m-%d %H:%M:%S",
)

from .dashboard.backend.client import DashboardClient
from .process.crawler import Crawler, CrawlerConfig
from .process.dispatcher import Dispatcher, DispatcherConfig
from .type import MultimodalSample
from .utils import load_config

overall_start_time = time.time()

torch.backends.cuda.enable_mem_efficient_sdp(False)
torch.backends.cuda.enable_flash_sdp(False)
torch.backends.cuda.enable_math_sdp(True)


@dataclass
class ProcessInference:
    """Inference configuration."""

    data_path: str
    dispatcher_config: DispatcherConfig


def process(config_file: str):
    """Process documents from a directory."""
    click.echo(f"Dispatcher configuration file path: {config_file}")

    overall_start_time = time.time()

    config: ProcessInference = load_config(config_file, ProcessInference)

    if config.data_path:
        data_path = config.data_path
        crawler_config = CrawlerConfig(
<<<<<<< HEAD
        root_dirs=[data_path],
        supported_extensions=[
            ".pdf", ".docx", ".pptx", ".md", ".txt",  # Document files
            ".xlsx", ".xls", ".csv",  # Spreadsheet files
            ".mp4", ".avi", ".mov", ".mkv",  # Video files
            ".mp3", ".wav", ".aac",  # Audio files
            ".eml",  # Emails 
            ".html", ".htm" #Web
        ],
        output_path=config.dispatcher_config.output_path
    )
=======
            root_dirs=[data_path],
            supported_extensions=[
                ".pdf",
                ".docx",
                ".pptx",
                ".md",
                ".txt",  # Document files
                ".xlsx",
                ".xls",
                ".csv",  # Spreadsheet files
                ".mp4",
                ".avi",
                ".mov",
                ".mkv",  # Video files
                ".mp3",
                ".wav",
                ".aac",  # Audio files
                ".eml",  # Emails
            ],
            output_path=config.dispatcher_config.output_path,
        )
    else:
        raise ValueError("Data path not provided in the configuration")

>>>>>>> b9dac53e
    logger.info(f"Using crawler configuration: {crawler_config}")
    crawler = Crawler(config=crawler_config)

    crawl_start_time = time.time()
    crawl_result = crawler.crawl()
    crawl_end_time = time.time()
    crawl_time = crawl_end_time - crawl_start_time
    logger.info(f"Crawling completed in {crawl_time:.2f} seconds")

    dispatcher_config: DispatcherConfig = config.dispatcher_config

    url = dispatcher_config.dashboard_backend_url
    DashboardClient(url).init_db(len(crawl_result))

    logger.info(f"Using dispatcher configuration: {dispatcher_config}")
    dispatcher = Dispatcher(result=crawl_result, config=dispatcher_config)

    dispatch_start_time = time.time()
    results = list(dispatcher())

    dispatch_end_time = time.time()
    dispatch_time = dispatch_end_time - dispatch_start_time
    logger.info(f"Dispatching and processing completed in {dispatch_time:.2f} seconds")

    output_path = config.dispatcher_config.output_path
    merged_output_path = os.path.join(output_path, "merged")
    output_file = os.path.join(merged_output_path, "merged_results.jsonl")

    os.makedirs(merged_output_path, exist_ok=True)
    for res in results:
        MultimodalSample.to_jsonl(output_file, res)

    logger.info(f"Merged results ({len(results)} items) saved to {output_file}")

    overall_end_time = time.time()
    overall_time = overall_end_time - overall_start_time
    logger.info(f"Total execution time: {overall_time:.2f} seconds")


if __name__ == "__main__":
    parser = argparse.ArgumentParser(description="Run the processing pipeline.")
    parser.add_argument(
        "--config_file", required=True, help="Path to the process configuration file."
    )
    args = parser.parse_args()

    process(args.config_file)<|MERGE_RESOLUTION|>--- conflicted
+++ resolved
@@ -47,19 +47,6 @@
     if config.data_path:
         data_path = config.data_path
         crawler_config = CrawlerConfig(
-<<<<<<< HEAD
-        root_dirs=[data_path],
-        supported_extensions=[
-            ".pdf", ".docx", ".pptx", ".md", ".txt",  # Document files
-            ".xlsx", ".xls", ".csv",  # Spreadsheet files
-            ".mp4", ".avi", ".mov", ".mkv",  # Video files
-            ".mp3", ".wav", ".aac",  # Audio files
-            ".eml",  # Emails 
-            ".html", ".htm" #Web
-        ],
-        output_path=config.dispatcher_config.output_path
-    )
-=======
             root_dirs=[data_path],
             supported_extensions=[
                 ".pdf",
@@ -84,7 +71,6 @@
     else:
         raise ValueError("Data path not provided in the configuration")
 
->>>>>>> b9dac53e
     logger.info(f"Using crawler configuration: {crawler_config}")
     crawler = Crawler(config=crawler_config)
 
