"""
Vector database retriever using Milvus for efficient similarity search.
Works in conjunction with the Indexer class for document retrieval.
"""

from typing import List, Dict, Any, Tuple, Literal, get_args, cast
from dataclasses import dataclass, field
from ..utils import load_config

from ..index.indexer import DBConfig, get_model_from_index
from .model import DenseModel, SparseModel, DenseModelConfig, SparseModelConfig

from pymilvus import MilvusClient, WeightedRanker, AnnSearchRequest

from langchain_core.embeddings import Embeddings

from langchain_milvus.utils.sparse import BaseSparseEmbedding
from langchain_core.retrievers import BaseRetriever
from langchain_core.documents import Document
from langchain_core.callbacks import CallbackManagerForRetrieverRun

from duckduckgo_search import DDGS

import logging
logger = logging.getLogger(__name__)

@dataclass
class RetrieverConfig:
    db: DBConfig = field(default_factory=DBConfig)
    hybrid_search_weight: float = 0.5
    k: int = 1
    use_web: bool = False

class Retriever(BaseRetriever):
    """Handles similarity-based document retrieval from Milvus."""
    dense_model: Embeddings
    sparse_model: BaseSparseEmbedding
    client: MilvusClient
    hybrid_search_weight: float
    k: int
    use_web: bool

    _search_types = Literal["dense", "sparse", "hybrid"]

    _search_weights = {
        "dense": 0,
        "sparse": 1
    }

    @classmethod
    def from_config(cls, config: str | RetrieverConfig):
        if isinstance(config, str):
            config_obj: RetrieverConfig = load_config(config, RetrieverConfig)
        else:
            config_obj = config

        # Init the client
        client = MilvusClient(uri=config_obj.db.uri, db_name=config_obj.db.name)

        # Init models
        dense_model_config: DenseModelConfig = cast(DenseModelConfig, get_model_from_index(client, "dense_embedding"))
        dense_model = DenseModel.from_config(dense_model_config)
        logger.info(f"Loaded dense model: {dense_model_config}")

        sparse_model_config: SparseModelConfig = cast(SparseModelConfig, get_model_from_index(client, "sparse_embedding"))
        sparse_model = SparseModel.from_config(sparse_model_config)
        logger.info(f"Loaded sparse model: {sparse_model_config}")

        return cls(
            dense_model=dense_model,
            sparse_model=sparse_model,
            client=client,
<<<<<<< HEAD
            hybrid_search_weight=config.hybrid_search_weight,
            k=config.k,
            use_web=config.use_web
=======
            hybrid_search_weight=config_obj.hybrid_search_weight,
            k=config_obj.k,
>>>>>>> 4a66a59e
        )

    def compute_query_embeddings(self, query: str) -> Tuple[List[List[float]], List[Dict[int, float]]]:
        """Compute both dense and sparse embeddings for the query."""
        dense_embedding = [self.dense_model.embed_query(query)]
        sparse_embedding = [self.sparse_model.embed_query(query)]

        return dense_embedding, sparse_embedding

    def retrieve(
            self,
            query: str,
            collection_name: str = 'my_docs',
            partition_names: List[str] = [],
            k: int = 1,
            search_type: str = "hybrid"  # Options: "dense", "sparse", "hybrid"
    ) -> List[List[Dict[str, Any]]]:
        """
        Retrieve top-k similar documents for a given query.
        
        Args:
            query: Search query string
            k: Number of documents to retrieve
            output_fields: Fields to return in results
            search_type: Type of search to perform ("dense", "sparse", or "hybrid")
            
        Returns:
            List of matching documents with specified output fields
        """
        if k == 0: 
            return []
    
        assert search_type in get_args(
            self._search_types), f"Invalid search_type: {search_type}. Must be 'dense', 'sparse', or 'hybrid'"
        search_weight = self._search_weights.get(search_type, self.hybrid_search_weight)

        dense_embedding, sparse_embedding = self.compute_query_embeddings(query)

        search_param_1 = {
            "data": dense_embedding,  # Query vector
            "anns_field": "dense_embedding",  # Field to search in
            "param": {
                "metric_type": "COSINE",  # This parameter value must be identical to the one used in the collection schema
                "params": {"nprobe": 10}
            },
            "limit": k,
        }

        search_param_2 = {
            "data": sparse_embedding,  # Query vector
            "anns_field": "sparse_embedding",  # Field to search in
            "param": {
                "metric_type": "IP",  # This parameter value must be identical to the one used in the collection schema
                "params": {"nprobe": 10}
            },
            "limit": k,
        }

        request_1 = AnnSearchRequest(**search_param_1)
        request_2 = AnnSearchRequest(**search_param_2)

        return self.client.hybrid_search(
            reqs=[request_1, request_2],  # List of AnnSearchRequests
            ranker=WeightedRanker(search_weight, 1 - search_weight),  # Reranking strategy
            limit=k,
            output_fields=["text"],
            collection_name=collection_name,
            partition_names=partition_names
        )

    def batch_retrieve(
            self,
            queries: List[str],
            collection_name: str = 'my_docs',
            partition_names: List[str] = [],
            k: int = 1,
            search_type: str = "hybrid"
    ) -> List[List[Dict[str, Any]]]:
        """
        Batch retrieve documents for multiple queries.
        
        Args:
            queries: List of search query strings
            k: Number of documents to retrieve per query
            search_type: Type of search to perform
            
        Returns:
            List of results for each query
        """
        all_results = []
        for query in queries:
            results = self.retrieve(
                query=query,
                collection_name=collection_name,
                partition_names=partition_names,
                k=k,
                #output_fields=output_fields,
                search_type=search_type
            )
            all_results.append(results)
        return all_results

    def _get_relevant_documents( # type: ignore
            self,
            query: Dict[str, Any],
            *,
            run_manager: CallbackManagerForRetrieverRun
    ) -> List[Document]:
        """Retrieve relevant documents from Milvus. This is necessary for compatibility with LangChain."""
        if self.k == 0:
            return []

        # For compatibility
        if isinstance(query.get('partition_name', None), str):
            query['partition_name'] = [query['partition_name']]

        results = self.retrieve(
            query=query['input'],
            collection_name=query.get('collection_name', 'my_docs'),
            partition_names=query.get('partition_name', []),
            k=self.k
        )

<<<<<<< HEAD
        if self.use_web:
            web_docs = self._get_web_documents(query['input'], max_results = self.k)
            milvus_docs = [
            Document(
                page_content=result['entity']['text'],
                metadata={'id': result['id'], 'rank': self.k + i + 1, 'similarity': result['distance']}
            )
            for i, result in enumerate(results[0])
            ]
            return web_docs + milvus_docs
        else:
            milvus_docs = [
            Document(
                page_content=result['entity']['text'],
                metadata={'id': result['id'], 'rank': i + 1, 'similarity': result['distance']}
            )
            for i, result in enumerate(results[0])
            ]
            return milvus_docs

    def _get_web_documents(self, query: str, max_results: int = 5) -> List[Document]:
        """Fetch additional context from the web via DuckDuckGo."""
        logger.info("Performing web search...")
        try:
            results = DDGS().text(query, max_results=max_results)
            return [
                Document(
                    page_content=result["body"],
                    metadata={
                        "source": "duckduckgo",
                        "url": result["href"],
                        "title": result["title"],
                        "rank": i + 1
                    }
                )
                for i, result in enumerate(results)
            ]
        except Exception as e:
            logger.warning(f"DuckDuckGo search failed: {e}")
            return []
=======
        def parse_result(result: Dict[str, Any], i: int) -> Document:
            return Document(
                page_content=result['entity']['text'],
                metadata={'id': result['id'], 'rank': i + 1, 'similarity': result['distance']}
            )

        #0 because there is only one query
        return [parse_result(result, i) for i, result in enumerate(results[0])]
>>>>>>> 4a66a59e
<|MERGE_RESOLUTION|>--- conflicted
+++ resolved
@@ -70,14 +70,9 @@
             dense_model=dense_model,
             sparse_model=sparse_model,
             client=client,
-<<<<<<< HEAD
-            hybrid_search_weight=config.hybrid_search_weight,
+            hybrid_search_weight=config_obj.hybrid_search_weight,
             k=config.k,
             use_web=config.use_web
-=======
-            hybrid_search_weight=config_obj.hybrid_search_weight,
-            k=config_obj.k,
->>>>>>> 4a66a59e
         )
 
     def compute_query_embeddings(self, query: str) -> Tuple[List[List[float]], List[Dict[int, float]]]:
@@ -201,25 +196,21 @@
             k=self.k
         )
 
-<<<<<<< HEAD
+        def parse_result(result: Dict[str, Any], i: int, offset: int = 0) -> Document:
+            return Document(
+                page_content=result['entity']['text'],
+                metadata={'id': result['id'], 'rank': offset + i + 1, 'similarity': result['distance']}
+            )
+        def parse_results(results: List[List[Dict[str, Any]]], offset: int = 0) -> List[Document]:
+            #0 because there is only one query
+            return [parse_result(result, i, offset) for i, result in enumerate(results[0])]
+
         if self.use_web:
             web_docs = self._get_web_documents(query['input'], max_results = self.k)
-            milvus_docs = [
-            Document(
-                page_content=result['entity']['text'],
-                metadata={'id': result['id'], 'rank': self.k + i + 1, 'similarity': result['distance']}
-            )
-            for i, result in enumerate(results[0])
-            ]
+            milvus_docs = parse_results(results, len(web_docs))
             return web_docs + milvus_docs
         else:
-            milvus_docs = [
-            Document(
-                page_content=result['entity']['text'],
-                metadata={'id': result['id'], 'rank': i + 1, 'similarity': result['distance']}
-            )
-            for i, result in enumerate(results[0])
-            ]
+            milvus_docs = parse_results(results)
             return milvus_docs
 
     def _get_web_documents(self, query: str, max_results: int = 5) -> List[Document]:
@@ -241,14 +232,4 @@
             ]
         except Exception as e:
             logger.warning(f"DuckDuckGo search failed: {e}")
-            return []
-=======
-        def parse_result(result: Dict[str, Any], i: int) -> Document:
-            return Document(
-                page_content=result['entity']['text'],
-                metadata={'id': result['id'], 'rank': i + 1, 'similarity': result['distance']}
-            )
-
-        #0 because there is only one query
-        return [parse_result(result, i) for i, result in enumerate(results[0])]
->>>>>>> 4a66a59e
+            return []